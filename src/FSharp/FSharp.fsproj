--- conflicted
+++ resolved
@@ -68,11 +68,8 @@
         <Compile Include="Quaternion.fs" />
     </ItemGroup>
     <ItemGroup>
-<<<<<<< HEAD
-=======
         <PackageReference Include="FSharp.Core" Version="6.0.6" />
         <PackageReference Include="System.ValueTuple" Version="4.5.0" Condition="'$(TargetFramework)' == 'net461'" />
->>>>>>> 717a6a6f
         <PackageReference Include="Microsoft.NETFramework.ReferenceAssemblies" Version="1.0.3">
             <PrivateAssets>all</PrivateAssets>
             <IncludeAssets>runtime; build; native; contentfiles; analyzers; buildtransitive</IncludeAssets>
